--- conflicted
+++ resolved
@@ -19,11 +19,7 @@
 
 TOL = 5
 logger = logging.getLogger(__name__)
-<<<<<<< HEAD
-logging.basicConfig(level=logging.DEBUG)
-=======
 re_logger = logging.getLogger("RunEngine")
->>>>>>> ab2a284c
 
 def test_iterwalk_terminates_on_convergence(lcls_two_bounce_system):
     logger.debug("test_iterwalk_terminates_on_convergence")
@@ -38,11 +34,7 @@
     plan = run_wrapper(iterwalk([y1, y2], [m1, m2], center_pix, starts=None,
                                 first_steps=1, gradients=None,
                                 detector_fields='centroid_x', motor_fields='alpha',
-<<<<<<< HEAD
-                                tolerances=20, system=None, averages=None,
-=======
                                 tolerances=20, system=None, averages=1,
->>>>>>> ab2a284c
                                 overshoot=0, max_walks=5, timeout=None))
     RE(plan)
     assert np.isclose(y1.read()['centroid_x']['value'], center_pix[0], atol=TOL)
@@ -63,11 +55,7 @@
     plan = run_wrapper(iterwalk([y1, y2], [m1, m2], goal, starts=None,
                                 first_steps=1, gradients=None,
                                 detector_fields='centroid_x', motor_fields='alpha',
-<<<<<<< HEAD
-                                tolerances=20, system=None, averages=None,
-=======
                                 tolerances=20, system=None, averages=1,
->>>>>>> ab2a284c
                                 overshoot=0, max_walks=5, timeout=None))
     RE(plan)
     assert np.isclose(y1.read()['centroid_x']['value'], goal[0], atol=TOL)
@@ -79,11 +67,7 @@
     plan = run_wrapper(iterwalk([y1, y2], [m1, m2], goal, starts=None,
                                 first_steps=1, gradients=None,
                                 detector_fields='centroid_x', motor_fields='alpha',
-<<<<<<< HEAD
-                                tolerances=20, system=None, averages=None,
-=======
                                 tolerances=20, system=None, averages=1,
->>>>>>> ab2a284c
                                 overshoot=0, max_walks=5, timeout=None))
     RE(plan)
     assert np.isclose(y1.read()['centroid_x']['value'], goal[0], atol=TOL)
@@ -104,11 +88,7 @@
     plan = run_wrapper(iterwalk([y1, y2], [m1, m2], goal, starts=None,
                                 first_steps=1, gradients=None,
                                 detector_fields='centroid_x', motor_fields='alpha',
-<<<<<<< HEAD
-                                tolerances=20, system=None, averages=None,
-=======
                                 tolerances=20, system=None, averages=1,
->>>>>>> ab2a284c
                                 overshoot=0, max_walks=5, timeout=None))
     RE(plan)
     assert np.isclose(y1.read()['centroid_x']['value'], goal[0], atol=TOL)
@@ -120,11 +100,7 @@
     plan = run_wrapper(iterwalk([y1, y2], [m1, m2], goal, starts=None,
                                 first_steps=1, gradients=None,
                                 detector_fields='centroid_x', motor_fields='alpha',
-<<<<<<< HEAD
-                                tolerances=20, system=None, averages=None,
-=======
                                 tolerances=20, system=None, averages=1,
->>>>>>> ab2a284c
                                 overshoot=0, max_walks=5, timeout=None))
     RE(plan)
     assert np.isclose(y1.read()['centroid_x']['value'], goal[0], atol=TOL)
@@ -153,11 +129,7 @@
     plan = run_wrapper(iterwalk([y1, y2], [m1, m2], goal, starts=None,
                                 first_steps=1, gradients=None,
                                 detector_fields='centroid_x', motor_fields='alpha',
-<<<<<<< HEAD
-                                tolerances=20, system=None, averages=None,
-=======
                                 tolerances=20, system=None, averages=1,
->>>>>>> ab2a284c
                                 overshoot=0, max_walks=5, timeout=None))
     # Check a RunTimError is raised
     with pytest.raises(RuntimeError):
@@ -171,11 +143,7 @@
     plan = run_wrapper(iterwalk([y1, y2], [m1, m2], goal, starts=None,
                                 first_steps=1, gradients=None,
                                 detector_fields='centroid_x', motor_fields='alpha',
-<<<<<<< HEAD
-                                tolerances=20, system=None, averages=None,
-=======
                                 tolerances=20, system=None, averages=1,
->>>>>>> ab2a284c
                                 overshoot=0, max_walks=5, timeout=None))
     # Check a RunTimError is raised
     with pytest.raises(RuntimeError):
@@ -219,11 +187,7 @@
     plan = run_wrapper(iterwalk([y1, y2], [m1, m2], goal, starts=None,
                                 first_steps=1, gradients=None,
                                 detector_fields='centroid_x', motor_fields='alpha',
-<<<<<<< HEAD
-                                tolerances=20, system=None, averages=None,
-=======
                                 tolerances=20, system=None, averages=1,
->>>>>>> ab2a284c
                                 overshoot=0, max_walks=5, timeout=None))
     # Check a RunTimError is raised
     with pytest.raises(RuntimeError):
